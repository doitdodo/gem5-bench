--- conflicted
+++ resolved
@@ -17,18 +17,12 @@
 then
     echo "Loaded script" | tee -a /home/gem5/gem5init.log
     # If there is a script, execute the script and then exit the simulation
-<<<<<<< HEAD
-=======
     #su root -c 'export M5_CPU2006=${M5_CPU2006};/tmp/script' # gives script full privileges as root user in multi-user mode
->>>>>>> 31e77cfb
     export M5_CPU2006=${M5_CPU2006} |& tee -a /home/gem5/gem5init.log
     /tmp/script |& tee -a /home/gem5/gem5init.log
     sync
     echo "Script done, exit in 10s" | tee -a /home/gem5/gem5init.log
-<<<<<<< HEAD
     /sbin/m5 writefile /home/gem5/gem5init.log gem5init.log
-=======
->>>>>>> 31e77cfb
     sleep 10
     /sbin/m5 exit
 fi
